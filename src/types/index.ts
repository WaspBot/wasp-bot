/**
 * Core type definitions for WaspBot-TS
 *
 * This file exports all the fundamental types and interfaces
 * used throughout the trading bot framework.
 */

// Export common types and utilities
export * from './common';

// Export market data types (Phase 2 - Issue #4)
export * from './market';

// Export order management types (Phase 3 - Issues #5-#9)
<<<<<<< HEAD
export * from './orders-basic';  // Issue #5: Core order types and lifecycle

// TODO: Add remaining order management modules
// export * from './orders-portfolio';    // Issue #6: Portfolio and position management
// export * from './orders-management';   // Issue #7: Order management services
=======
export * from './orders-basic'; // Issue #5: Core order types and lifecycle
export * from './orders-portfolio'; // Issue #6: Portfolio and position management
export * from './orders-management'; // Issue #7: Order management services

// TODO: Add remaining order management modules
>>>>>>> d32dcea1
// export * from './orders-validation';   // Issue #8: Risk management and validation
// export * from './orders';              // Issue #9: Final consolidated module

// TODO: Add additional type modules as they are implemented

// Version information
export const WASPBOT_VERSION = '0.1.0';
export const API_VERSION = 'v1';

// Re-export Decimal class for runtime
export { Decimal } from 'decimal.js';

// Re-export Decimal type for typing convenience
export type { Decimal as DecimalType } from 'decimal.js';<|MERGE_RESOLUTION|>--- conflicted
+++ resolved
@@ -12,19 +12,12 @@
 export * from './market';
 
 // Export order management types (Phase 3 - Issues #5-#9)
-<<<<<<< HEAD
-export * from './orders-basic';  // Issue #5: Core order types and lifecycle
-
-// TODO: Add remaining order management modules
-// export * from './orders-portfolio';    // Issue #6: Portfolio and position management
-// export * from './orders-management';   // Issue #7: Order management services
-=======
 export * from './orders-basic'; // Issue #5: Core order types and lifecycle
 export * from './orders-portfolio'; // Issue #6: Portfolio and position management
 export * from './orders-management'; // Issue #7: Order management services
 
 // TODO: Add remaining order management modules
->>>>>>> d32dcea1
+
 // export * from './orders-validation';   // Issue #8: Risk management and validation
 // export * from './orders';              // Issue #9: Final consolidated module
 
